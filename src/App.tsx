--- conflicted
+++ resolved
@@ -24,9 +24,6 @@
                 UM COS420 with React Hooks and TypeScript
             </header>
             <hr></hr>
-<<<<<<< HEAD
-            <DoubleHalf></DoubleHalf>
-=======
             <CheckAnswer expectedAnswer="42"></CheckAnswer>
             <hr></hr>
             <GiveAttempts></GiveAttempts>
@@ -41,7 +38,6 @@
             ></MultipleChoiceQuestion>
             <hr></hr>
             {/* <DoubleHalf></DoubleHalf> */}
->>>>>>> 6e3a92b1
             <hr></hr>
             <ChooseTeam></ChooseTeam>
             <hr></hr>
