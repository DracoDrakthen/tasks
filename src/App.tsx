import React from "react";
import "./App.css";

import { ChangeType } from "./components/ChangeType";
import { RevealAnswer } from "./components/RevealAnswer";
import { StartAttempt } from "./components/StartAttempt";
import { TwoDice } from "./components/TwoDice";
import { CycleHoliday } from "./components/CycleHoliday";
import { Counter } from "./components/Counter";
import { DoubleHalf } from "./bad-components/DoubleHalf";
import { ColoredBox } from "./bad-components/ColoredBox";
import { ShoveBox } from "./bad-components/ShoveBox";
import { ChooseTeam } from "./bad-components/ChooseTeam";

function App(): JSX.Element {
    return (
        <div className="App">
<<<<<<< HEAD
            <header className="App-header">cos420</header>
=======
            <header className="App-header">
                UM COS420 with React Hooks and TypeScript
            </header>
>>>>>>> 91d88341
            <hr></hr>
            {/* <DoubleHalf></DoubleHalf> */}
            <hr></hr>
            <ChooseTeam></ChooseTeam>
            <hr></hr>
            <ColoredBox></ColoredBox>
            <hr></hr>
            <ShoveBox></ShoveBox>
            <hr></hr>
            <Counter></Counter>
            <hr />
            <RevealAnswer></RevealAnswer>
            <hr />
            <StartAttempt></StartAttempt>
            <hr />
            <TwoDice></TwoDice>
            <hr />
            <ChangeType></ChangeType>
            <hr />
            <CycleHoliday></CycleHoliday>
        </div>
    );
}

export default App;<|MERGE_RESOLUTION|>--- conflicted
+++ resolved
@@ -15,13 +15,9 @@
 function App(): JSX.Element {
     return (
         <div className="App">
-<<<<<<< HEAD
-            <header className="App-header">cos420</header>
-=======
             <header className="App-header">
                 UM COS420 with React Hooks and TypeScript
             </header>
->>>>>>> 91d88341
             <hr></hr>
             {/* <DoubleHalf></DoubleHalf> */}
             <hr></hr>
